Generate a new root certificate:

```
openssl req -x509 -sha256 -days 10365 -newkey rsa:2048 -keyout rootCA.key -out rootCA.crt -nodes
```

Generate a certificate based on the root certificate:

```
openssl req -newkey rsa:2048 -nodes -keyout linux.key -out linux.csr
<<<<<<< HEAD
openssl x509 -req -CA rootCA.crt -CAkey rootCA.key -in linux.csr -out linux.crt -days 10365 -CAcreateserial -extfile default.cfg

Generate an empty CRL:
openssl ca -config default.cfg -gencrl -keyfile rootCA.key -cert rootCA.crt -out root.crl.pem
openssl crl -inform PEM -in root.crl.pem -outform DER -out root.crl
=======
openssl x509 -req -CA rootCA.crt -CAkey rootCA.key -in linux.csr -out linux.crt -days 10365 -CAcreateserial -extfile linux.ext
```

linux.ext file:

```
authorityKeyIdentifier=keyid,issuer
basicConstraints=CA:FALSE
subjectAltName = @alt_names
[alt_names]
DNS.1 = linux
```
>>>>>>> b22b7357
<|MERGE_RESOLUTION|>--- conflicted
+++ resolved
@@ -8,23 +8,11 @@
 
 ```
 openssl req -newkey rsa:2048 -nodes -keyout linux.key -out linux.csr
-<<<<<<< HEAD
 openssl x509 -req -CA rootCA.crt -CAkey rootCA.key -in linux.csr -out linux.crt -days 10365 -CAcreateserial -extfile default.cfg
+```
 
 Generate an empty CRL:
+```
 openssl ca -config default.cfg -gencrl -keyfile rootCA.key -cert rootCA.crt -out root.crl.pem
 openssl crl -inform PEM -in root.crl.pem -outform DER -out root.crl
-=======
-openssl x509 -req -CA rootCA.crt -CAkey rootCA.key -in linux.csr -out linux.crt -days 10365 -CAcreateserial -extfile linux.ext
 ```
-
-linux.ext file:
-
-```
-authorityKeyIdentifier=keyid,issuer
-basicConstraints=CA:FALSE
-subjectAltName = @alt_names
-[alt_names]
-DNS.1 = linux
-```
->>>>>>> b22b7357
